--- conflicted
+++ resolved
@@ -456,12 +456,7 @@
             # Wait until position is reached
             cmp_response(R3Protocol_Cmd.CURRENT_XYZABC, target_pos.to_melfa_response(), self.protocol.reader)
 
-<<<<<<< HEAD
     def get_directed_angle(self, start_pos: ndarray, target_pos: ndarray, center_pos: ndarray, is_clockwise: bool):
-=======
-    def get_directed_angle(self, start_pos: Coordinate, target_pos: Coordinate, center_pos: Coordinate,
-                           is_clockwise: bool) -> float:
->>>>>>> db5633c1
         # Determine the angle
         angle = get_angle(start_pos, target_pos, center_pos, self.active_plane)
 
@@ -527,4 +522,4 @@
         """
         if len(joint_values) != len(self.joints):
             raise ValueError('Joint movements need to specify all axes.')
-        self.protocol.joint_move(joint_values, self.joints)+        self.protocol.joint_move(joint_values)