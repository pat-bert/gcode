from math import pi
from time import sleep
from typing import Sized, AnyStr, Union, List

import src.protocols.R3Protocol as R3Protocol_Cmd
from src import ApplicationExceptions
from src.ApplicationExceptions import MelfaBaseException, ApiException
from src.Coordinate import Coordinate
from src.GRedirect import RedirectionTargets
from src.MelfaCoordinateService import MelfaCoordinateService, Plane
from src.circle_util import get_angle, get_intermediate_point
from src.clients.TcpClientR3 import TcpClientR3
from src.gcode.GCmd import GCmd
from src.printer_components.PrinterComponent import PrinterComponent
from src.protocols.R3Protocol import R3Protocol
from src.refactor import cmp_response


class IllegalAxesCount(ApiException):
    pass


class SpeedBelowMinimum(ApiException):
    pass


class MelfaRobot(PrinterComponent):
    """
    Class representing the physical robots with its unique routines, properties and actions.
    """

    redirector = [RedirectionTargets.MOVER, RedirectionTargets.BROADCAST]
    AXES = "XYZABC"
    INCH_IN_MM = 25.4

    def __init__(
            self, io_client, speed_threshold=10, number_axes: int = 6, safe_return=False
    ):
        """
        Initialises the robot.
        :param io_client: Communication object for TCP/IP-protocol
        :param number_axes: Number of robot AXES, declared by 'J[n]', n>=1
        :param safe_return:
        """
        if not hasattr(io_client, "send") or not hasattr(io_client, "receive"):
            raise TypeError("Client does not implement required methods.")
        if number_axes <= 0:
            raise IllegalAxesCount

        self.client: TcpClientR3 = io_client
        self.work_coordinate_offset = "(-500,0,-250,0,0,0)"
        self.joints: Sized[AnyStr] = list(
            ["J{}".format(i) for i in range(1, number_axes + 1)]
        )
        self.speed_threshold = speed_threshold
        self.protocol = R3Protocol(io_client, MelfaCoordinateService(), self.joints)

        # Operation Flags
        self.safe_return = safe_return
        self.servo: bool = False
        self.com_ctrl: bool = False
        self.work_coordinate_active = False

        # G-Code Flags
        self.inch_active = False
        self.absolute_coordinates = True
        self.active_plane = Plane.XY
        self.zero = Coordinate([0, 0, 0, None, None, None], "XYZABC")

    # Administration functions
    def boot(self, *args, **kwargs) -> None:
        """
        Starts the robot and initialises it.
        :return: None
        """
        # Communication & Control on
        self._change_communication_state(True)
        # Check speed first
        self._check_speed_threshold(self.speed_threshold)
        # Servos on
        self._change_servo_state(True)

        # Deactivate work coordinates
        self.activate_work_coordinate(False)

        # Variables allocated
        self._prepare_circle()

        # Safe position
        if self.safe_return:
            self.go_safe_pos()

        # Activate work coordinates
        self.activate_work_coordinate(True)

    def shutdown(self, safe_return: bool = False, *args, **kwargs) -> None:
        """
        Safely shuts down the robot.
        :param safe_return: Flag, whether the robot should return to its safe position
        :return: None
        """
        # Finish robot communication
        print("Finishing control...")
        try:
            # Deactivate work coordinates
            self.activate_work_coordinate(False)

            # Safe position
            if self.safe_return:
                # Error reset to ensure safe return
                sleep(2)
                self.protocol.reset_alarm()
                sleep(1)
                self.go_safe_pos()
                sleep(1)

            # Reset all speed factors
            self.protocol.resetter.reset_all_speeds()
        finally:
            # Servos off
            self._change_servo_state(False)
            # Communication & Control off
            self._change_communication_state(False)
            # Shutdown TCP in ANY CASE
            self.client.close()

    def activate_work_coordinate(self, active: bool) -> None:
        """
        Toggle the work coordinate system on/off.
        :param active: New state
        :return: None
        """
        if active:
            # Set coordinate system
            self.protocol.setter.set_work_coordinate(self.work_coordinate_offset)
        else:
            # Reset coordinate system
            self.protocol.resetter.reset_base_coordinate_system()

        self.work_coordinate_active = active

    def handle_gcode(
            self,
            gcode: GCmd,
            interactive=True,
            gcode_prev: Union[GCmd, None] = None,
            *args,
            **kwargs
    ) -> Union[AnyStr, None]:
        """
        Translates a G-Code to a Mitsubishi Melfa R3 command.
        :param gcode: G-Code object
        :param interactive: Flag indicating whether the command should be executed or stored
        :param gcode_prev: Optional object for previous G-Code to be considered for speed setting
        :return:
        """
        if interactive:
            # G-Code is executed directly
            current_pos = self.protocol.reader.get_current_xyzabc()
            current_pos = current_pos.reduce_to_axes("XYZ")

            # Inch conversion
            if self.inch_active:
                self.adjust_units(gcode)

            # Speed conversion mm/min to mm/s
            if gcode.speed is not None:
                gcode.speed /= 60

            # Movement G-code
            if gcode.id in ["G00", "G0", "G01", "G1"]:
                if not self.absolute_coordinates:
                    self.linear_move_poll(
                        gcode.cartesian_abs + current_pos,
                        gcode.speed,
                        current_pos=current_pos,
                    )
                else:
                    self.linear_move_poll(
                        gcode.cartesian_abs, gcode.speed, current_pos=current_pos
                    )
            elif gcode.id in ["G02", "G2"]:
                if not self.absolute_coordinates:
                    self.circular_move_poll(
                        gcode.cartesian_abs + current_pos,
                        current_pos + gcode.cartesian_rel,
                        True,
                        gcode.speed,
                        start_pos=current_pos,
                    )
                else:
                    self.circular_move_poll(
                        gcode.cartesian_abs,
                        current_pos + gcode.cartesian_rel,
                        True,
                        gcode.speed,
                        start_pos=current_pos,
                    )
            elif gcode.id in ["G03", "G3"]:
                if not self.absolute_coordinates:
                    self.circular_move_poll(
                        gcode.cartesian_abs + current_pos,
                        current_pos + gcode.cartesian_rel,
                        False,
                        gcode.speed,
                    )
                else:
                    self.circular_move_poll(
                        gcode.cartesian_abs,
                        current_pos + gcode.cartesian_rel,
                        False,
                        gcode.speed,
                    )
            elif gcode.id in ["G04", "G4"]:
                self.wait(gcode.time_ms)
            # Plane selection
            elif gcode.id == "G17":
                self.active_plane = Plane.XY
            elif gcode.id == "G18":
                self.active_plane = Plane.XZ
            elif gcode.id == "G19":
                self.active_plane = Plane.YZ

            # Units
            elif gcode.id == "G20":
                self.inch_active = True
            elif gcode.id == "G21":
                self.inch_active = False

            # Homing
            elif gcode.id == "G28":
                self.go_home(option=gcode.home_opt)

            # Absolute/Relative mode
            elif gcode.id == "G90":
                self.absolute_coordinates = True
            elif gcode.id == "G91":
                self.absolute_coordinates = False

            # Unsupported G-code
            else:
                raise NotImplementedError("Unsupported G-code: '{}'".format(str(gcode)))
        else:
            # Melfa code is saved for later usage
            if gcode.id in ["G00", "G0", "G01", "G1"]:
                return (
                        R3Protocol_Cmd.LINEAR_INTRP + gcode.cartesian_abs.to_melfa_point()
                )
            elif gcode.id in ["G02", "G2"]:
                raise NotImplementedError
            elif gcode.id in ["G03", "G3"]:
                raise NotImplementedError
            else:
                raise NotImplementedError

    def adjust_units(self, gcode: GCmd):
        if (
                gcode.cartesian_abs is not None
                and len(gcode.cartesian_abs.coordinate) > 0
        ):
            gcode.cartesian_abs *= self.INCH_IN_MM
        if (
                gcode.cartesian_rel is not None
                and len(gcode.cartesian_rel.coordinate) > 0
        ):
            gcode.cartesian_rel *= self.INCH_IN_MM
        if gcode.speed is not None:
            gcode.speed *= self.INCH_IN_MM
        if gcode.extrude_len is not None:
            gcode.extrude_len *= self.INCH_IN_MM

    def _prepare_circle(self) -> None:
        for i in range(1, 4):
            self.declare_position("P{}".format(i))

    def declare_position(self, var_name: str) -> None:
        try:
            self.protocol.pos.define_variable(var_name, var_type="position")
        except ApplicationExceptions.MelfaBaseException as e:
            if str(e.status).startswith(
                    ApplicationExceptions.DuplicateVariableDeclaration
            ):
                self.protocol.reset_alarm()
            else:
                raise

    def maintenance(self) -> None:
        # Communication & Control on
        self._change_communication_state(True)

    # Utility functions

    def _change_communication_state(self, activate: bool) -> None:
        """
        Obtain/release communication and control.
        :param activate: Boolean
        :return: None
        """
        if activate:
            # Open communication and obtain control
            self.protocol.open_communication()
            self.protocol.obtain_control()
        else:
            # Open communication and obtain control
            self.protocol.release_control()
            self.protocol.close_communication()

        self.com_ctrl = activate

    def _change_servo_state(self, activate: bool) -> None:
        """
        Switch the servos on/off.
        :param activate: Boolean
        :return: None
        """
        if activate:
            self.protocol.activate_servo()

            # Poll for active state
            cmp_response(
                R3Protocol_Cmd.VAR_READ + R3Protocol_Cmd.SRV_STATE_VAR,
                R3Protocol_Cmd.SRV_STATE_VAR + "=+1",
                self.protocol.reader,
                timeout_s=R3Protocol_Cmd.SERVO_INIT_SEC,
            )
            sleep(1)
        else:
            self.protocol.deactivate_servo()

            # Poll for inactive state
            cmp_response(
                R3Protocol_Cmd.VAR_READ + R3Protocol_Cmd.SRV_STATE_VAR,
                R3Protocol_Cmd.SRV_STATE_VAR + "=+0",
                self.protocol.reader,
                timeout_s=R3Protocol_Cmd.SERVO_INIT_SEC,
            )

        self.servo = activate

    # Speed functions

    def set_speed(self, speed: float, mode: str) -> None:
        """
        Set the speed modification factors for joint and interpolation movement.
        :param speed: Speed (for linear interpolation in mm/s, for joint interpolation in %)
        :param mode: Type of speed setting to be changed (linear, joint).
        :return: None
        :raises: ValueError if mode is unknown.
        """
        ovrd_speed_factor = self.protocol.reader.get_override()
        speed_val = 100 * speed / ovrd_speed_factor

        try:
            if mode == "linear":
                self.protocol.setter.set_linear_speed(speed_val)
            elif mode == "joint":
                self.protocol.setter.set_joint_speed(speed_val)
            else:
                raise ValueError("Unknown speed type <{}>".format(mode))
        except ValueError:
            # Indicate spare speed reserve
            if ovrd_speed_factor < 100 and speed >= 1.0:
                raise ValueError(
                    "Could not increase the speed setting above the maximum. Please increase override."
                )
            raise

    # Movement functions

    def go_home(self, option="") -> None:
        """
        Moves the robot to its current home point (current work coordinate origin or global safe position respectively)
        :return:
        """
        if self.work_coordinate_active:
            # Acquire new zero coordinate
            zero = self._zero()

            if option != "":
                zero = zero.reduce_to_axes(option, make_none=True)

            # Acquire current position to determine robot orientation
            current_position = self.protocol.reader.get_current_xyzabc()
            zero.update_empty(current_position)

            # Move to zero
            self.linear_move_poll(self.zero)
        else:
            self.go_safe_pos()

    def go_safe_pos(self) -> None:
        """
        Moves the robot to its safe position.
        :return:
        """
        # Read safe position
        safe_pos = self.protocol.reader.get_safe_pos()

        # Go to safe position
        self.protocol.pos.go_safe_pos()

        # Wait until position is reached
        cmp_response(
            R3Protocol_Cmd.CURRENT_JOINT,
            safe_pos.to_melfa_response(),
            self.protocol.reader,
        )

    def linear_move_poll(
            self,
            target_pos: Coordinate,
            speed: float = None,
            track_speed=False,
            current_pos=None,
    ):
        """
        Moves the robot linearly to a coordinate.
        :param target_pos: Coordinate for the target position.
        :param speed: Movement speed for tool.
        :param track_speed:
        :param current_pos:
        :return:
        """
        if speed is not None:
            # Set speed
            self.set_speed(speed, "linear")

        # Only send command if any coordinates are passed, otherwise just set the speed
        if len(target_pos.values) > 0 and any(a is not None for a in target_pos.values):
            # Fill None values with current position to predict correct response
            if current_pos is None:
                # No need to do this twice
                current_pos = self.protocol.reader.get_current_xyzabc()
            target_pos.update_empty(current_pos)

            # Send move command
            self.protocol.pos.linear_move(target_pos)

            # Wait until position is reached
            t, v = cmp_response(
                R3Protocol_Cmd.CURRENT_XYZABC,
                target_pos.to_melfa_response(),
                self.protocol.reader,
                track_speed=track_speed,
            )
            return t, v
        return None, None

    def circular_move_poll(
            self,
            target_pos: Coordinate,
            center_pos: Coordinate,
            is_clockwise: bool,
            speed: float = None,
            start_pos=None,
    ) -> None:
        """
        Moves the robot on a (counter-)clockwise arc around a center position to a target position.
        :param start_pos: Coordinate for the start position, defaults to current position if None.
        The robot first performs a linear movement to the start position if it is not equal to the current position.
        :param target_pos: Coordinate for the target position.
        :param center_pos: Coordinate for the center of the arc.
        :param is_clockwise: Flag to indicate clockwise|counter-clockwise direction.
        :param speed: Movement speed for tool.
        :return:
        """
        # Determine start position
        if start_pos is None:
            start_pos = self.protocol.reader.get_current_xyzabc()

        # Set speed
        if speed is not None:
            self.set_speed(speed, "linear")

        # Only send command if any coordinates are passed, otherwise just set the speed
        if len(target_pos.values) > 0 and any(a is not None for a in target_pos.values):
            # Update positions to be complete
            target_pos.update_empty(start_pos)
            center_pos.update_empty(start_pos)

            angle = self.get_directed_angle(
                start_pos, target_pos, center_pos, is_clockwise
            )

            if abs(angle) >= pi:
                # Intermediate points for angles >= 180°
                im_pos = get_intermediate_point(
                    angle, start_pos, target_pos, center_pos, self.active_plane
                )
                im_pos.update_empty(start_pos)

                # Position assignments
                if abs(angle) == 2 * pi:
                    # Calculate additional intermediate point
<<<<<<< HEAD
                    # TODO Angle is half of previous angle
                    angle = self.get_directed_angle(start_pos, im_pos, center_pos, is_clockwise)
                    im_pos2 = get_intermediate_point(angle, start_pos, im_pos, center_pos, self.active_plane)
=======
                    angle = self.get_directed_angle(
                        start_pos, im_pos, center_pos, is_clockwise
                    )
                    im_pos2 = get_intermediate_point(
                        angle, start_pos, im_pos, center_pos, self.active_plane
                    )
>>>>>>> b0760ada
                    im_pos2.update_empty(start_pos)

                    # Global variables
                    self.set_global_positions(
                        ["P1", "P2", "P3"], [start_pos, im_pos2, im_pos]
                    )

                    # Send move command
                    self.protocol.pos.circular_move_full("P1", "P2", "P3")
                else:
                    # Global variables
                    self.set_global_positions(
                        ["P1", "P2", "P3"], [start_pos, im_pos, target_pos]
                    )

                    # Send move command
                    self.protocol.pos.circular_move_intermediate("P1", "P2", "P3")
            else:
                # Global variables
                self.set_global_positions(
                    ["P1", "P2", "P3"], [start_pos, target_pos, center_pos]
                )

                # Send move command
                self.protocol.pos.circular_move_centre("P1", "P2", "P3")

            # Wait until position is reached
            cmp_response(
                R3Protocol_Cmd.CURRENT_XYZABC,
                target_pos.to_melfa_response(),
                self.protocol.reader,
            )

    def get_directed_angle(self, start_pos, target_pos, center_pos, is_clockwise):
        # Determine the angle
        angle = get_angle(start_pos, target_pos, center_pos, self.active_plane)
        # Adjust the angle according to the direction
        if not is_clockwise:
            # Angle needs to be positive
            if angle <= 0:
                angle += 2 * pi
        else:
            # Angle needs to be negative
            if angle >= 0:
                angle -= 2 * pi
        return angle

    def set_global_positions(
            self, var_names: List[AnyStr], coordinates: List[Coordinate]
    ) -> None:
        """
        Write coordinates to a global variable name in the robot memory.
        :param var_names: List of the variable names
        :param coordinates:
        :return:
        """
        if len(var_names) == len(coordinates):
            for var_name, coordinate in zip(var_names, coordinates):
                self.protocol.pos.set_position(var_name, coordinate)
        else:
            raise MelfaBaseException(
                "Variable names and coordinates must be of same length."
            )

    def get_pos(self) -> Coordinate:
        """
        Get the current position.
        :return: Coordinate object containing the robot coordinates.
        """
        return self.protocol.reader.get_current_xyzabc()

    def _check_speed_threshold(self, speed_threshold: float):
        """
        Verify that the speed setting meets the current threshold
        :param speed_threshold:
        :return:
        """
        # Reset all speed factors for clean initial state
        self.protocol.resetter.reset_all_speeds()
        # Check the override
        speed = self.protocol.reader.get_override()
        # Threshold violation
        if speed > speed_threshold:
            try:
                self.protocol.setter.set_override(speed_threshold)
                print("Reduced speed to threshold value: {}".format(speed_threshold))
            except ApplicationExceptions.MelfaBaseException:
                raise ApplicationExceptions.MelfaBaseException(
                    "Please ensure a speed lower or equal 10% in interactive mode!"
                )
        else:
            print("Speed of {}%. Okay!".format(speed))

    def wait(self, time_ms):
        """
        Waits for a specified time.
        :param time_ms:
        :return:
        """
        # TODO Implement waiting (G04)
        # self.client.wait_send('DLY')
        raise NotImplementedError

    def _zero(self):
        return Coordinate(self.zero.values, self.zero.axes)<|MERGE_RESOLUTION|>--- conflicted
+++ resolved
@@ -492,18 +492,12 @@
                 # Position assignments
                 if abs(angle) == 2 * pi:
                     # Calculate additional intermediate point
-<<<<<<< HEAD
-                    # TODO Angle is half of previous angle
-                    angle = self.get_directed_angle(start_pos, im_pos, center_pos, is_clockwise)
-                    im_pos2 = get_intermediate_point(angle, start_pos, im_pos, center_pos, self.active_plane)
-=======
                     angle = self.get_directed_angle(
                         start_pos, im_pos, center_pos, is_clockwise
                     )
                     im_pos2 = get_intermediate_point(
                         angle, start_pos, im_pos, center_pos, self.active_plane
                     )
->>>>>>> b0760ada
                     im_pos2.update_empty(start_pos)
 
                     # Global variables
